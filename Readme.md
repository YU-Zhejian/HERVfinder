<<<<<<< HEAD



This project is designed and tested in Debian GNU/Linux 11, but it may also run in other systems.

Some core functions is accelerated using Cython. This needs you to have a working C Compiler, like GCC, Intel oneAPI C Compiler, Clang or MSVC.

## Building for Own Purpose

Make sure the virtual environments are properly configured.

Use the following command to build the Cython extension:

```shell
cythonize -i src/herv_finder/blast/_cblast.pyx
```

Then you may run this project using:

```shell
PYTHONPATH="${PYTHONPATH:-}:src" python -m herv_finder [ARGUMENTS]
```

to run this project. A sample shell script is attached in `sample.sh`.

## Building for Distribution

Make sure the virtual environments are properly configured.

If you have GNU Make installed on your machine (BSD Make will not work), type:

```shell
make dist
```

or manually invoke:

```shell
python setup.py sdist bdist_wheel
```

You may distribute the sdist (A GNU TAR archive in `dist/`, by default) to others and let them install this software using:

```shell
python -m pip install ${PATH_TO_SDIST}
```

The binary wheel may be audited by PYPA `manylinux` project to make it ABI-independent. Otherwise, it will be ABI-dependent to your CPython and GLibc.
=======
# Readme for HERVfinder

See LaTeX documentations in `doc/` folder.
>>>>>>> 5d494ced
<|MERGE_RESOLUTION|>--- conflicted
+++ resolved
@@ -1,6 +1,8 @@
-<<<<<<< HEAD
+# Readme for HERVfinder
 
+See LaTeX documentations in `doc/` folder.
 
+## Dependencies
 
 This project is designed and tested in Debian GNU/Linux 11, but it may also run in other systems.
 
@@ -46,9 +48,4 @@
 python -m pip install ${PATH_TO_SDIST}
 ```
 
-The binary wheel may be audited by PYPA `manylinux` project to make it ABI-independent. Otherwise, it will be ABI-dependent to your CPython and GLibc.
-=======
-# Readme for HERVfinder
-
-See LaTeX documentations in `doc/` folder.
->>>>>>> 5d494ced
+The binary wheel may be audited by PYPA `manylinux` project to make it ABI-independent. Otherwise, it will be ABI-dependent to your CPython and GLibc.